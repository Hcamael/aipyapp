--- conflicted
+++ resolved
@@ -163,16 +163,13 @@
             self.broadcast('exception', msg='save_html', exception=e)
         
     def _auto_save(self):
-<<<<<<< HEAD
         # event_bus.broadcast('auto_save', self)
-=======
         """自动保存任务状态"""
         # 如果任务目录不存在，则不保存
         if not self.cwd.exists():
             self.log.warning('Task directory not found, skipping save')
             return
         
->>>>>>> 01691f05
         instruction = self.instruction
         self.done_time = time.time()
         task = OrderedDict()
