--- conflicted
+++ resolved
@@ -10,82 +10,6 @@
 from .. import T, set_lang, __version__
 from ..config import LLMConfig
 from ..aipy.wizard import config_llm
-<<<<<<< HEAD
-from .completer import DotSyntaxCompleter
-from ..aipy.plugin import event_bus
-
-class CommandType(Enum):
-    CMD_DONE = auto()
-    CMD_USE = auto()
-    CMD_EXIT = auto()
-    CMD_INVALID = auto()
-    CMD_TEXT = auto()
-    CMD_INFO = auto()
-    CMD_MCP = auto()
-    CMD_ROLE = auto()
-    CMD_BACK = auto()
-
-def parse_command(input_str, llms=set()):
-    lower = input_str.lower()
-
-    if lower in ("/done", "done"):
-        return CommandType.CMD_DONE, None
-    if lower in ("/info", "info"):
-        return CommandType.CMD_INFO, None
-    if lower in ("/exit", "exit"):
-        return CommandType.CMD_EXIT, None
-    if lower in ("/back", "back"):
-        return CommandType.CMD_BACK, None
-    if lower in llms:
-        return CommandType.CMD_USE, input_str
-    
-    if lower.startswith("/use "):
-        arg = input_str[5:].strip()
-        return CommandType.CMD_USE, arg
-
-    if lower.startswith("use "):
-        arg = input_str[4:].strip()
-        return CommandType.CMD_USE, arg
-    
-    if lower.startswith("/mcp"):
-        args = input_str[4:].strip().split(" ")
-        return CommandType.CMD_MCP, args
-               
-    return CommandType.CMD_TEXT, input_str
-
-def show_info(info):
-    info['Python'] = sys.executable
-    info[T('Python version')] = sys.version
-    info[T('Python base prefix')] = sys.base_prefix
-    table = Table(title=T("System information"), show_lines=True)
-
-    table.add_column(T("Parameter"), justify="center", style="bold cyan", no_wrap=True)
-    table.add_column(T("Value"), justify="right", style="bold magenta")
-
-    for key, value in info.items():
-        table.add_row(
-            key,
-            value,
-        )
-    print(table)
-
-def process_mcp_ret(console, arg, ret):
-    if ret.get("status", "success") == "success":
-        #console.print(f"[green]{T('mcp_success')}: {ret.get('message', '')}[/green]")
-        mcp_status = T('Enabled') if ret.get("globally_enabled") else T('Disabled')
-        console.print(f"[green]{T('MCP server status: {}').format(mcp_status)}[/green]")
-        mcp_servers = ret.get("servers", [])
-        if ret.get("globally_enabled", False):
-            for server_name, info in mcp_servers.items():
-                server_status = T('Enabled') if info.get("enabled", False) else T('Disabled')
-                console.print(
-                    "[", server_status, "]",
-                    server_name, info.get("tools_count"), T("Tools")
-                )
-    else:
-        #console.print(f"[red]{T('mcp_error')}: {ret.get('message', '')}[/red]")
-        console.print("操作失败", ret.get("message", ''))
-=======
 from .command import CommandManager, TaskCommandManager
 
 STYLE_MAIN = {
@@ -103,18 +27,11 @@
     'completion-menu.meta.current': 'bg:#005577 #eeeeee',       # 当前选中的 meta
     'prompt': 'cyan',
 }
->>>>>>> c30f5d0c
 
 class InteractiveConsole():
     def __init__(self, tm, console, settings):
         self.tm = tm
         self.names = tm.client_manager.names
-<<<<<<< HEAD
-        word_completer = WordCompleter(['/use', 'use', '/done','done', '/info', 'info', '/mcp', '/back', 'back'] + list(self.names['enabled']), ignore_case=True)
-        dot_completer = DotSyntaxCompleter(tm)
-        completer = merge_completers([word_completer, dot_completer])
-=======
->>>>>>> c30f5d0c
         self.history = FileHistory(str(CONFIG_DIR / ".history"))
         self.console = console
         self.settings = settings
@@ -161,16 +78,7 @@
             except (EOFError, KeyboardInterrupt):
                 break
 
-<<<<<<< HEAD
-            cmd, arg = parse_command(user_input, self.names['enabled'])
-            if cmd == CommandType.CMD_TEXT:
-                self.run_task(task, arg)
-            elif cmd == CommandType.CMD_BACK:
-                event_bus.broadcast("rollback")
-            elif cmd == CommandType.CMD_DONE:
-=======
             if user_input in ('/done', 'done'):
->>>>>>> c30f5d0c
                 break
 
             if self.command_manager_task.execute(task, user_input):
@@ -199,27 +107,7 @@
                     continue
                 else:
                     task = tm.new_task()
-<<<<<<< HEAD
-                    self.start_task_mode(task, arg)
-                elif cmd == CommandType.CMD_USE:
-                    self.use(arg)
-                elif cmd == CommandType.CMD_INFO:
-                    self.info()
-                elif cmd == CommandType.CMD_EXIT:
-                    break
-                elif cmd == CommandType.CMD_BACK:
-                    self.console.print('[yellow]/back only be used at runtime.[/yellow]')
-                elif cmd == CommandType.CMD_MCP:
-                    if tm.mcp:
-                        ret = tm.mcp.process_command(arg)
-                        process_mcp_ret(self.console, arg, ret)
-                    else:
-                        self.console.print("MCP config not found")
-                elif cmd == CommandType.CMD_INVALID:
-                    self.console.print('[red]Error[/red]')
-=======
                     self.start_task_mode(task, user_input)
->>>>>>> c30f5d0c
             except (EOFError, KeyboardInterrupt):
                 break
 
